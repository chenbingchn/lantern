--- conflicted
+++ resolved
@@ -21,25 +21,14 @@
 BUILD_DATE := $(shell date -u +%Y%m%d.%H%M%S)
 
 LOGGLY_TOKEN := 469973d5-6eaf-445a-be71-cf27141316a1
-<<<<<<< HEAD
-LDFLAGS := -w -X main.version $(GIT_REVISION) -X main.buildDate $(BUILD_DATE) -X github.com/getlantern/flashlight/logging.logglyToken \"$(LOGGLY_TOKEN)\"
-LANTERN_DESCRIPTION := "Censorship circumvention tool"
-LANTERN_EXTENDED_DESCRIPTION := "Lantern allows you to access sites blocked by internet censorship.\nWhen you run it, Lantern reroutes traffic to selected domains through servers located where such domains aren't censored."
-
-PACKAGE_VENDOR := "Brave New Software Project, Inc"
-PACKAGE_MAINTAINER := "Lantern Team <team@getlantern.org>"
-PACKAGE_URL := https://www.getlantern.org
-=======
+
 LDFLAGS := -w -X main.version $(GIT_REVISION) -X main.revisionDate $(REVISION_DATE) -X main.buildDate $(BUILD_DATE) -X github.com/getlantern/flashlight/logging.logglyToken \"$(LOGGLY_TOKEN)\"
 LANTERN_DESCRIPTION := "Censorship circumvention tool"
 LANTERN_EXTENDED_DESCRIPTION := "Lantern allows you to access sites blocked by internet censorship.\nWhen you run it, Lantern reroutes traffic to selected domains through servers located where such domains aren't censored."
 
-LANTERN_ANDROID_DIR := src/github.com/getlantern/lantern-android
-
 PACKAGE_VENDOR := "Brave New Software Project, Inc"
 PACKAGE_MAINTAINER := "Lantern Team <team@getlantern.org>"
 PACKAGE_URL := "https://www.getlantern.org"
->>>>>>> 95a42aa3
 
 LANTERN_BINARIES_PATH ?= ../lantern-binaries
 
