package client

import (
	"fmt"
	"io"
	"net"
	"net/http"
	"runtime"
	"strconv"
	"sync"

	"github.com/getlantern/detour"
	"github.com/getlantern/flashlight/logging"
)

const (
	httpConnectMethod  = "CONNECT" // HTTP CONNECT method
	httpXFlashlightQOS = "X-Flashlight-QOS"
)

// ServeHTTP implements the method from interface http.Handler using the latest
// handler available from getHandler() and latest ReverseProxy available from
// getReverseProxy().
func (client *Client) ServeHTTP(resp http.ResponseWriter, req *http.Request) {
	logging.RegisterUserAgent(req.Header.Get("User-Agent"))

	if req.Method == httpConnectMethod {
		// CONNECT requests are often used for HTTPS requests.
		log.Tracef("Intercepting CONNECT %s", req.URL)
		client.intercept(resp, req)
	} else {
		// Direct proxying can only be used for plain HTTP connections.
		log.Debugf("Reverse proxying %s %v", req.Method, req.URL)
		rp, err := client.newReverseProxy()
		if err != nil {
			respondBadGateway(resp, fmt.Sprintf("Unable get outgoing proxy connection: %s", err))
			return
		}
		rp.ServeHTTP(resp, req)
	}
}

// intercept intercepts an HTTP CONNECT request, hijacks the underlying client
// connetion and starts piping the data over a new net.Conn obtained from the
// given dial function.
func (client *Client) intercept(resp http.ResponseWriter, req *http.Request) {

	if req.Method != httpConnectMethod {
		panic("Intercept used for non-CONNECT request!")
	}

	var err error
	var clientConn net.Conn
	var connOut net.Conn

	// Make sure of closing connections only once
	var closeOnce sync.Once

	// Force closing if EOF at the request half or error encountered.
	// A bit arbitrary, but it's rather rare now to use half closing
	// as a way to notify server. Most application closes both connections
	// after completed send / receive so that won't cause problem.
	closeConns := func() {
		if clientConn != nil {
			if err := clientConn.Close(); err != nil {
				log.Debugf("Error closing the out connection: %s", err)
			}
		}
		if connOut != nil {
			if err := connOut.Close(); err != nil {
				log.Debugf("Error closing the client connection: %s", err)
			}
		}
	}

	defer closeOnce.Do(closeConns)

	// Hijack underlying connection.
	if clientConn, _, err = resp.(http.Hijacker).Hijack(); err != nil {
		respondBadGateway(resp, fmt.Sprintf("Unable to hijack connection: %s", err))
		return
	}

	// Respond OK as soon as possible, even if we don't have the outbound connection
	// established yet, to avoid timeouts on the client application
	success := make(chan bool, 1)
	go func() {
		if e := respondOK(clientConn, req); e != nil {
			log.Errorf("Unable to respond OK: %s", e)
			success <- false
			return
		}
		success <- true
	}()

	// Establish outbound connection.
	addr := hostIncludingPort(req, 443)
	d := func(network, addr string) (net.Conn, error) {
<<<<<<< HEAD
		return client.GetBalancer().DialQOS("tcp", addr, client.targetQOS(req))
=======
		// UGLY HACK ALERT! In this case, we know we need to send a CONNECT request
		// to the chained server. We need to send that request from chained/dialer.go
		// though because only it knows about the authentication token to use.
		// We signal it to send the CONNECT here using the network transport argument
		// that is effectively always "tcp" in the end, but we look for this
		// special "transport" in the dialer and send a CONNECT request in that
		// case.
		return client.getBalancer().DialQOS("connect", addr, client.targetQOS(req))
>>>>>>> e6fa5e83
	}

	if runtime.GOOS == "android" || client.ProxyAll {
		connOut, err = d("tcp", addr)
	} else {
		connOut, err = detour.Dialer(d)("tcp", addr)
	}
	if err != nil {
		log.Debugf("Could not dial %v", err)
		return
	}

	if <-success {
		// Pipe data between the client and the proxy.
		pipeData(clientConn, connOut, func() { closeOnce.Do(closeConns) })
	}
}

// targetQOS determines the target quality of service given the X-Flashlight-QOS
// header if available, else returns MinQOS.
func (client *Client) targetQOS(req *http.Request) int {
	requestedQOS := req.Header.Get(httpXFlashlightQOS)

	if requestedQOS != "" {
		rqos, err := strconv.Atoi(requestedQOS)
		if err == nil {
			return rqos
		}
	}

	return client.MinQOS
}

// pipeData pipes data between the client and proxy connections.  It's also
// responsible for responding to the initial CONNECT request with a 200 OK.
func pipeData(clientConn net.Conn, connOut net.Conn, closeFunc func()) {
	// Start piping from client to proxy
	go func() {
		if _, err := io.Copy(connOut, clientConn); err != nil {
			log.Tracef("Error piping data from client to proxy: %s", err)
		}
		closeFunc()
	}()

	// Then start coyping from proxy to client.
	if _, err := io.Copy(clientConn, connOut); err != nil {
		log.Tracef("Error piping data from proxy to client: %s", err)
	}
}

func respondOK(writer io.Writer, req *http.Request) error {
	defer func() {
		if err := req.Body.Close(); err != nil {
			log.Debugf("Error closing body of OK response: %s", err)
		}
	}()

	resp := &http.Response{
		StatusCode: http.StatusOK,
		ProtoMajor: 1,
		ProtoMinor: 1,
	}

	return resp.Write(writer)
}

func respondBadGateway(w io.Writer, msg string) {
	log.Debugf("Responding BadGateway: %v", msg)
	resp := &http.Response{
		StatusCode: http.StatusBadGateway,
		ProtoMajor: 1,
		ProtoMinor: 1,
	}
	err := resp.Write(w)
	if err == nil {
		if _, err = w.Write([]byte(msg)); err != nil {
			log.Debugf("Error writing error to io.Writer: %s", err)
		}
	}
}

// hostIncludingPort extracts the host:port from a request.  It fills in a
// a default port if none was found in the request.
func hostIncludingPort(req *http.Request, defaultPort int) string {
	_, port, err := net.SplitHostPort(req.Host)
	if port == "" || err != nil {
		return req.Host + ":" + strconv.Itoa(defaultPort)
	} else {
		return req.Host
	}
}<|MERGE_RESOLUTION|>--- conflicted
+++ resolved
@@ -96,9 +96,6 @@
 	// Establish outbound connection.
 	addr := hostIncludingPort(req, 443)
 	d := func(network, addr string) (net.Conn, error) {
-<<<<<<< HEAD
-		return client.GetBalancer().DialQOS("tcp", addr, client.targetQOS(req))
-=======
 		// UGLY HACK ALERT! In this case, we know we need to send a CONNECT request
 		// to the chained server. We need to send that request from chained/dialer.go
 		// though because only it knows about the authentication token to use.
@@ -107,7 +104,6 @@
 		// special "transport" in the dialer and send a CONNECT request in that
 		// case.
 		return client.getBalancer().DialQOS("connect", addr, client.targetQOS(req))
->>>>>>> e6fa5e83
 	}
 
 	if runtime.GOOS == "android" || client.ProxyAll {
