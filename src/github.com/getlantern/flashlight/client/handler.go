--- conflicted
+++ resolved
@@ -88,11 +88,7 @@
 		// that is effectively always "tcp" in the end, but we look for this
 		// special "transport" in the dialer and send a CONNECT request in that
 		// case.
-<<<<<<< HEAD
-		return client.GetBalancer().DialQOS("connect", addr, client.targetQOS(req))
-=======
-		return client.getBalancer().Dial("connect", addr)
->>>>>>> 27bd66f1
+		return client.GetBalancer().Dial("connect", addr)
 	}
 
 	if runtime.GOOS == "android" || client.ProxyAll {
