--- conflicted
+++ resolved
@@ -116,10 +116,7 @@
 				ip.Store(newIp)
 				pubsub.Pub(pubsub.IP, newIp)
 			}
-<<<<<<< HEAD
-=======
 			// Always publish location, even if unchanged
->>>>>>> 47409b0f
 			service.Out <- newCountry
 		} else {
 			msg := fmt.Sprintf("Unable to get current location: %s", err)
