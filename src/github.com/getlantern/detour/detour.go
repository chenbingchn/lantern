/*
Package detour provides a net.Conn interface which detects blockage
of a site automatically and access it through alternative connection.

Basically, if a site is not whitelisted, following steps will be taken:
1. Dial proxied connection (detour) a small delay after dialed directly
2. Return to caller when any connection is established
3. Read/write through all open connections in parallel
4. Check for blockage on direct connection and closes it if it happens
5. If possible, replay operations on detour connection. [1]
6. After sucessfully read from a connection, stick with it and close others.
7. Add those sites failed on direct connection but succeeded on detour ones
   to proxied list, so above steps can be skipped next time. The list can be
   exported and persisted if required.

Blockage can happen at several stages of a connection, what detour can detect are:
1. Connection attempt is blocked (IP blocking / DNS hijack).
   Symptoms can be connection time out / TCP RST / connection refused.
2. Connection made but real data get blocked (DPI).
3. Successfully exchanged a few packets, while follow up packets are blocked. [2]
4. Connection made but get fake response or HTTP redirect to a fixed URL.

[1] Detour will not replay nonidempotent plain HTTP requests, but will add it to
    proxied list to be detoured next time.
[2] Detour can only handle exact 1 successful read followed by failed read,
    which covers most cases in reality.
*/
package detour

import (
	"bytes"
	"fmt"
	"net"
	"sync"
	"sync/atomic"
	"time"

	"github.com/getlantern/golog"
)

// If no any connection made after this period, stop dialing and fail
var TimeoutToConnect = 30 * time.Second

// To avoid unnecessarily proxy not-blocked url, detour will dial detour connection
// after this small delay. Set to zero to dial in parallel to not introducing any delay.
var DelayBeforeDetour = 0 * time.Millisecond

// If DirectAddrCh is set, when a direct connection is closed without any error,
// the connection's remote address (in host:port format) will be send to it
var DirectAddrCh = make(chan string)

var (
	log = golog.LoggerFor("detour")
)

// Conn implements an net.Conn interface by utilizing underlie direct and
// detour connections.
type Conn struct {
	// Keeps track of the total bytes read from this connection, atomic
	// Due to https://golang.org/pkg/sync/atomic/#pkg-note-BUG it requires
	// manual alignment. For this, it is best to keep it as the first field
	readBytes uint64

	// The underlie connections, uses buffered channel as ring queue to avoid
	// locking. We have at most 2 connetions so a length of 2 is enough.
	conns chan conn

	// The chan to notify dialer to dial detour immediately
	chDialDetourNow chan bool
	// The channel to notify read/write that a detour connection is available
	chDetourConn chan conn

	// The chan to receive result of any read operation
	chRead chan ioResult
	// The chan to receive result of any write operation
	chWrite chan ioResult

	addr string

	muWriteBuffer sync.RWMutex
	// Keeps written bytes through direct connection to replay it if required.
	writeBuffer *bytes.Buffer
	// Is it a plain HTTP request or not, atomic
	nonidempotentHTTPRequest uint32
}

// The data structure to pass result of io operation back from underlie connection
type ioResult struct {
	// Number of bytes read/wrote
	n int
	// IO error, if any
	err error
	// The underlie connection itself
	conn conn
}

type connType int

const (
	connTypeDirect connType = iota
	connTypeDetour connType = iota
)

type conn interface {
	ConnType() connType
	FirstRead(b []byte, ch chan ioResult)
	FollowupRead(b []byte, ch chan ioResult)
	Write(b []byte, ch chan ioResult)
	Close() error
	Closed() bool
<<<<<<< HEAD
=======
	LocalAddr() net.Addr
	RemoteAddr() net.Addr
>>>>>>> e6fa5e83
}

func typeOf(c conn) string {
	var connTypeDesc = []string{"direct", "detour"}
	return connTypeDesc[c.ConnType()]
}

type dialFunc func(network, addr string) (net.Conn, error)

// Dialer returns a function with same signature of net.Dialer.Dial().
func Dialer(detourDialer dialFunc) func(network, addr string) (net.Conn, error) {
	return func(network, addr string) (net.Conn, error) {
		dc := &Conn{
			addr:            addr,
			writeBuffer:     new(bytes.Buffer),
			conns:           make(chan conn, 2),
			chDetourConn:    make(chan conn),
			chRead:          make(chan ioResult),
			chWrite:         make(chan ioResult),
			chDialDetourNow: make(chan bool),
		}
		// use buffered channel as we may send twice to it but only receive once
		chAnyConn := make(chan bool, 1)
		ch := make(chan conn)

		// dialing sequence
		if whitelisted(addr) {
			dialDetour(network, addr, detourDialer, ch)
		} else {
			go func() {
				dialDirect(network, addr, ch)
				dt := time.NewTimer(DelayBeforeDetour)
				select {
				case <-dt.C:
				case <-dc.chDialDetourNow:
				}
				if dc.anyDataReceived() {
					ch <- nil
					return
				}
				dialDetour(network, addr, detourDialer, ch)
			}()
		}

		// handle dialing result
		go func() {
			t := time.NewTimer(TimeoutToConnect)
			defer t.Stop()
			// At most 2 connections will be made
			for i := 0; i < 2; i++ {
				log.Tracef("Waiting for connection to %s, round %d", dc.addr, i)
				select {
				case c := <-ch:
					if c == nil {
						log.Tracef("No new connection to %s remaining, return", dc.addr)
						return
					}
					// first connection made, pass it back to caller
					if i == 0 {
						dc.conns <- c
						chAnyConn <- true
					} else {
						if c.ConnType() == connTypeDirect {
							// Could happen if direct route is much slower.
							log.Debugf("Direct connection to %s established too late, close it", dc.addr)
							if err := c.Close(); err != nil {
								log.Debugf("Error closing direct connection to %s: %s", dc.addr, err)
							}
							return
						}
						log.Tracef("Feed detour connection to %s to read/write op", dc.addr)
						dc.chDetourConn <- c
						return
					}
				case <-t.C:
					// still no connection made
					chAnyConn <- false
					return
				}
			}
		}()
		// return to caller if any connection available
		if anyConn := <-chAnyConn; anyConn {
			return dc, nil
		}
		return nil, fmt.Errorf("Timeout dialing any connection to %s", addr)
	}
}

func (dc *Conn) anyDataReceived() bool {
	return atomic.LoadUint64(&dc.readBytes) > 0
}

func (dc *Conn) incReadBytes(n int) {
	atomic.AddUint64(&dc.readBytes, uint64(n))
}

// Read() implements the function from net.Conn
func (dc *Conn) Read(b []byte) (n int, err error) {
	if dc.anyDataReceived() {
		return dc.followupRead(b)
	}
	// At initial stage, we only have one connection,
	// but detour connection can be available at anytime.
	if !dc.withValidConn(func(c conn) { c.FirstRead(b, dc.chRead) }) {
		return 0, fmt.Errorf("no connection available to %s", dc.addr)
	}
	for count := 1; count > 0; count-- {
		select {
		case newConn := <-dc.chDetourConn:
			if atomic.LoadUint32(&dc.nonidempotentHTTPRequest) == 1 {
				log.Tracef("Not replay nonidempotent request to %s, only add to whitelist", dc.addr)
				AddToWl(dc.addr, false)
				if err := newConn.Close(); err != nil {
					log.Debugf("Error closing detour connection to %s: %s", dc.addr, err)
				}
				return
			}
			log.Tracef("Got detour connection to %s, replay previous op on it", dc.addr)
			dc.muWriteBuffer.RLock()
			sentBytes := dc.writeBuffer.Bytes()
			dc.muWriteBuffer.RUnlock()
			newConn.Write(sentBytes, dc.chWrite)
			newConn.FirstRead(b, dc.chRead)
			count++
			// add new connection to connections
			dc.conns <- newConn
		case result := <-dc.chRead:
			conn, n, err := result.conn, result.n, result.err
			if err != nil {
				log.Tracef("Read from %s connection to %s failed, closing: %s", typeOf(conn), dc.addr, err)
				if err := conn.Close(); err != nil {
					log.Debugf("Error closing %s connection to %s: %s", typeOf(conn), dc.addr, err)
				}
				// skip failed connection as we have more
				if count > 1 {
					continue
				}
				switch conn.ConnType() {
				case connTypeDirect:
					// if we haven't dial detour yet, do so now
					select {
					case dc.chDialDetourNow <- true:
						count++
					default:
					}
					continue
				case connTypeDetour:
					log.Tracef("Detour connection to %s failed, removing from whitelist", dc.addr)
					RemoveFromWl(dc.addr)
					// no more connections, return directly to avoid dead lock
					return n, err
				}
			}
			log.Tracef("Read %d bytes from %s connection to %s", n, typeOf(conn), dc.addr)
			dc.incReadBytes(n)
			return n, err
		}
	}
	return
}

// followUpRead is called by Read() if a connection's state already settled
func (dc *Conn) followupRead(b []byte) (n int, err error) {
	if !dc.withValidConn(func(c conn) { c.FollowupRead(b, dc.chRead) }) {
		return 0, fmt.Errorf("no connection available to %s", dc.addr)
	}
	result := <-dc.chRead
	dc.incReadBytes(result.n)
	return result.n, result.err
}

// Write() implements the function from net.Conn
func (dc *Conn) Write(b []byte) (n int, err error) {
	if dc.anyDataReceived() {
		return dc.followupWrite(b)
<<<<<<< HEAD
	}
	if isNonidempotentHTTPRequest(b) {
		atomic.StoreUint32(&dc.nonidempotentHTTPRequest, 1)
	} else {
		dc.muWriteBuffer.Lock()
		_, _ = dc.writeBuffer.Write(b)
		dc.muWriteBuffer.Unlock()
	}
	if !dc.withValidConn(func(c conn) { c.Write(b, dc.chWrite) }) {
		return 0, fmt.Errorf("no connection available to %s", dc.addr)
	}

	result := <-dc.chWrite
	if n, err = result.n, result.err; err != nil {
		log.Tracef("Error writing %s connection to %s: %s", typeOf(result.conn), dc.addr, err)
		if err := result.conn.Close(); err != nil {
			log.Debugf("Error closing %s connection to %s: %s", typeOf(result.conn), dc.addr, err)
		}
		return
	}
	log.Tracef("Wrote %d bytes to %s connection to %s", n, typeOf(result.conn), dc.addr)
	return
}

// followupWrite is called by Write() if a connection's state already settled
func (dc *Conn) followupWrite(b []byte) (n int, err error) {
	if !dc.withValidConn(func(c conn) { c.Write(b, dc.chWrite) }) {
		return 0, fmt.Errorf("no connection available to %s", dc.addr)
	}
	result := <-dc.chWrite
	return result.n, result.err
}

// Close implements the function from net.Conn
func (dc *Conn) Close() error {
	log.Tracef("Closing connection to %s", dc.addr)
	for len(dc.conns) > 0 {
		conn := <-dc.conns
		if err := conn.Close(); err != nil {
			log.Debugf("Error closing %s connection to %s: %s", typeOf(conn), dc.addr, err)
		}
	}
	return nil
}

// LocalAddr implements the function from net.Conn
func (dc *Conn) LocalAddr() net.Addr {
	log.Trace("LocalAddr not implemented")
	return nil
}

// RemoteAddr implements the function from net.Conn
func (dc *Conn) RemoteAddr() net.Addr {
	log.Trace("RemoteAddr not implemented")
	return nil
=======
	}
	if isNonidempotentHTTPRequest(b) {
		atomic.StoreUint32(&dc.nonidempotentHTTPRequest, 1)
	} else {
		dc.muWriteBuffer.Lock()
		_, _ = dc.writeBuffer.Write(b)
		dc.muWriteBuffer.Unlock()
	}
	if !dc.withValidConn(func(c conn) { c.Write(b, dc.chWrite) }) {
		return 0, fmt.Errorf("no connection available to %s", dc.addr)
	}

	result := <-dc.chWrite
	if n, err = result.n, result.err; err != nil {
		log.Tracef("Error writing %s connection to %s: %s", typeOf(result.conn), dc.addr, err)
		if err := result.conn.Close(); err != nil {
			log.Debugf("Error closing %s connection to %s: %s", typeOf(result.conn), dc.addr, err)
		}
		return
	}
	log.Tracef("Wrote %d bytes to %s connection to %s", n, typeOf(result.conn), dc.addr)
	return
}

// followupWrite is called by Write() if a connection's state already settled
func (dc *Conn) followupWrite(b []byte) (n int, err error) {
	if !dc.withValidConn(func(c conn) { c.Write(b, dc.chWrite) }) {
		return 0, fmt.Errorf("no connection available to %s", dc.addr)
	}
	result := <-dc.chWrite
	return result.n, result.err
}

// Close implements the function from net.Conn
func (dc *Conn) Close() error {
	log.Tracef("Closing connection to %s", dc.addr)
	for len(dc.conns) > 0 {
		conn := <-dc.conns
		if err := conn.Close(); err != nil {
			log.Debugf("Error closing %s connection to %s: %s", typeOf(conn), dc.addr, err)
		}
	}
	return nil
}

// LocalAddr implements the function from net.Conn
func (dc *Conn) LocalAddr() (addr net.Addr) {
	if !dc.withValidConn(func(c conn) { addr = c.LocalAddr() }) {
		panic("no valid connection to call LocalAddr()")
	}
	return
}

// RemoteAddr implements the function from net.Conn
func (dc *Conn) RemoteAddr() (addr net.Addr) {
	if !dc.withValidConn(func(c conn) { addr = c.RemoteAddr() }) {
		panic("no valid connection to call RemoteAddr()")
	}
	return
>>>>>>> e6fa5e83
}

// SetDeadline implements the function from net.Conn
func (dc *Conn) SetDeadline(t time.Time) error {
	return fmt.Errorf("SetDeadline not implemented")
}

// SetReadDeadline implements the function from net.Conn
func (dc *Conn) SetReadDeadline(t time.Time) error {
	return fmt.Errorf("SetReadDeadline not implemented")
}

// SetWriteDeadline implements the function from net.Conn
func (dc *Conn) SetWriteDeadline(t time.Time) error {
	return fmt.Errorf("SetWriteDeadline not implemented")
}

func (dc *Conn) withValidConn(f func(conn)) bool {
	for i := 0; i < len(dc.conns); i++ {
		select {
		case c := <-dc.conns:
			if c.Closed() {
				log.Tracef("Drain closed %s connection to %s", typeOf(c), dc.addr)
				continue
			}
			f(c)
			dc.conns <- c
			return true
		default:
			break
		}
	}
	return false
}

var nonidempotentMethods = [][]byte{
	[]byte("PUT "),
	[]byte("POST "),
	[]byte("PATCH "),
}

// Ref section 9.1.2 of https://www.ietf.org/rfc/rfc2616.txt.
// We consider the https handshake phase to be idemponent.
func isNonidempotentHTTPRequest(b []byte) bool {
	if len(b) > 4 {
		for _, m := range nonidempotentMethods {
			if bytes.HasPrefix(b, m) {
				return true
			}
		}
	}
	return false
}<|MERGE_RESOLUTION|>--- conflicted
+++ resolved
@@ -108,11 +108,8 @@
 	Write(b []byte, ch chan ioResult)
 	Close() error
 	Closed() bool
-<<<<<<< HEAD
-=======
 	LocalAddr() net.Addr
 	RemoteAddr() net.Addr
->>>>>>> e6fa5e83
 }
 
 func typeOf(c conn) string {
@@ -289,7 +286,6 @@
 func (dc *Conn) Write(b []byte) (n int, err error) {
 	if dc.anyDataReceived() {
 		return dc.followupWrite(b)
-<<<<<<< HEAD
 	}
 	if isNonidempotentHTTPRequest(b) {
 		atomic.StoreUint32(&dc.nonidempotentHTTPRequest, 1)
@@ -336,62 +332,6 @@
 }
 
 // LocalAddr implements the function from net.Conn
-func (dc *Conn) LocalAddr() net.Addr {
-	log.Trace("LocalAddr not implemented")
-	return nil
-}
-
-// RemoteAddr implements the function from net.Conn
-func (dc *Conn) RemoteAddr() net.Addr {
-	log.Trace("RemoteAddr not implemented")
-	return nil
-=======
-	}
-	if isNonidempotentHTTPRequest(b) {
-		atomic.StoreUint32(&dc.nonidempotentHTTPRequest, 1)
-	} else {
-		dc.muWriteBuffer.Lock()
-		_, _ = dc.writeBuffer.Write(b)
-		dc.muWriteBuffer.Unlock()
-	}
-	if !dc.withValidConn(func(c conn) { c.Write(b, dc.chWrite) }) {
-		return 0, fmt.Errorf("no connection available to %s", dc.addr)
-	}
-
-	result := <-dc.chWrite
-	if n, err = result.n, result.err; err != nil {
-		log.Tracef("Error writing %s connection to %s: %s", typeOf(result.conn), dc.addr, err)
-		if err := result.conn.Close(); err != nil {
-			log.Debugf("Error closing %s connection to %s: %s", typeOf(result.conn), dc.addr, err)
-		}
-		return
-	}
-	log.Tracef("Wrote %d bytes to %s connection to %s", n, typeOf(result.conn), dc.addr)
-	return
-}
-
-// followupWrite is called by Write() if a connection's state already settled
-func (dc *Conn) followupWrite(b []byte) (n int, err error) {
-	if !dc.withValidConn(func(c conn) { c.Write(b, dc.chWrite) }) {
-		return 0, fmt.Errorf("no connection available to %s", dc.addr)
-	}
-	result := <-dc.chWrite
-	return result.n, result.err
-}
-
-// Close implements the function from net.Conn
-func (dc *Conn) Close() error {
-	log.Tracef("Closing connection to %s", dc.addr)
-	for len(dc.conns) > 0 {
-		conn := <-dc.conns
-		if err := conn.Close(); err != nil {
-			log.Debugf("Error closing %s connection to %s: %s", typeOf(conn), dc.addr, err)
-		}
-	}
-	return nil
-}
-
-// LocalAddr implements the function from net.Conn
 func (dc *Conn) LocalAddr() (addr net.Addr) {
 	if !dc.withValidConn(func(c conn) { addr = c.LocalAddr() }) {
 		panic("no valid connection to call LocalAddr()")
@@ -405,7 +345,6 @@
 		panic("no valid connection to call RemoteAddr()")
 	}
 	return
->>>>>>> e6fa5e83
 }
 
 // SetDeadline implements the function from net.Conn
