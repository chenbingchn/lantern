<!--
<div id="langchooser" ng-show="model.dev">
  <ul class="pull-right">
    <li ng-repeat="(langKey, langVal) in LANGS" ng-class="{active: lang == langKey}"><a
        ng-click="lang != langKey && changeLang(langKey)">{{ langVal.name }}</a></li>
  </ul>
</div>
-->
<!--
    <li><a ng-click="openExternal(EXTERNAL_URL.helpTranslate)">{{ 'HELP_TRANSLATE' | translate }}<sup><i class="icon-external-link"></i></sup></a></li>
-->

<!-- XXX DRY - contact modal, settings load failure modal -->
<div ng-controller="UnexpectedStateCtrl" ng-show="show" modal="show" class="modal">
  <div class="modal-header">
    <h3>{{ 'UNEXPECTED_STATE_TITLE' | translate }}</h3>
  </div>
  <div class="modal-body" ng-init="notify = true">
    <div>{{ 'UNEXPECTED_STATE_PROMPT' | translate }}</div>
    <form class="notify" name="contactForm">
      <p>
        <label class="checkbox inline">
          <input type="checkbox" ng-model="notify" tabindex="{{ show && 1 || ''}}">
          {{ 'NOTIFY_LANTERN_DEVS' | translate }}
        </label>
      </p>
      <div ng-show="notify">
        <textarea class="report noHeightWhenHidden" name="contactMsg"
          ng-model="message" tabindex="{{ show && 2 || '' }}" focus-on="show"
          placeholder="{{'MESSAGE_PLACEHOLDER'|translate}}" ng-maxlength="500000"></textarea><!-- XXX https://github.com/angular/angular.js/issues/1405 -->
        <div class="text-error pagination-centered" ng-show="contactForm.contactMsg.$error.maxlength">
          {{ 'ERROR_TOO_LONG' | translate:'{value: (contactForm.contactMsg.$viewValue.length - CONTACT_FORM_MAXLEN) }' }}&nbsp;
        </div>
        <details class="diagnosticInfo">
          <summary>{{'DIAGNOSTIC_INFO'|translate}}</summary>
          <textarea class="diagnosticInfo" name="diagnosticInfo" ng-model="diagnosticInfo"
            ng-maxlength="500000"></textarea><!-- XXX https://github.com/angular/angular.js/issues/1405 -->
          <div class="text-error pagination-centered" ng-show="contactForm.diagnosticInfo.$error.maxlength">
            {{ 'ERROR_TOO_LONG' | translate: '{value:(contactForm.diagnosticInfo.$viewValue.length - CONTACT_FORM_MAXLEN) }' }}&nbsp;
          </div>
        </details>
      </div>
    </form>
  </div>
  <div class="modal-footer">
    <button type="button" class="btn pull-left" tabindex="{{ show && 5 || ''}}" ng-disabled="contactForm.$invalid"
      ng-click="interactionWithNotify(INTERACTION.unexpectedStateReset, this, true)">
      <i class="icon-warning-sign warning-colored"></i>
      {{ 'RESET' | translate }}
    </button>
    <button type="button" class="btn btn-primary" tabindex="{{ show && 3 || ''}}" ng-disabled="contactForm.$invalid"
       ng-click="interactionWithNotify(INTERACTION.unexpectedStateRefresh, this, true)">{{ 'REFRESH' | translate }}</button>
  </div>
</div>

<!-- XXX DRY - contact modal, unexpected state modal -->
<div ng-controller="SettingsLoadFailureCtrl" ng-show="show" modal="show" class="modal">
  <div class="modal-header">
    <h3>{{ 'SETTINGS_LOAD_FAILURE_TITLE' | translate }}</h3>
  </div>
  <div class="modal-body" ng-init="notify = true">
    <div>{{ 'SETTINGS_LOAD_FAILURE_PROMPT' | translate }}</div>
    <form class="notify" name="contactForm">
      <p>
        <label class="checkbox inline">
          <input type="checkbox" ng-model="notify" tabindex="{{ show && 1 || ''}}">
          {{ 'NOTIFY_LANTERN_DEVS' | translate }}
        </label>
      </p>
      <div ng-show="notify">
        <textarea class="report noHeightWhenHidden" name="contactMsg"
          ng-model="message" tabindex="{{ show && 2 || '' }}" focus-on="show"
          placeholder="{{'MESSAGE_PLACEHOLDER'|translate}}" ng-maxlength="500000"></textarea><!-- XXX https://github.com/angular/angular.js/issues/1405 -->
        <div class="text-error pagination-centered" ng-show="contactForm.contactMsg.$error.maxlength">
          {{ 'ERROR_TOO_LONG' | translate: '{value:(contactForm.contactMsg.$viewValue.length - CONTACT_FORM_MAXLEN) }' }}&nbsp;
        </div>
        <details class="diagnosticInfo">
          <summary>{{'DIAGNOSTIC_INFO'| translate}}</summary>
          <textarea class="diagnosticInfo" name="diagnosticInfo" ng-model="diagnosticInfo"
            ng-maxlength="500000"></textarea><!-- XXX https://github.com/angular/angular.js/issues/1405 -->
          <div class="text-error pagination-centered" ng-show="contactForm.diagnosticInfo.$error.maxlength">
            {{ 'ERROR_TOO_LONG' | translate: '{ value: (contactForm.diagnosticInfo.$viewValue.length - CONTACT_FORM_MAXLEN) }' }}&nbsp;
          </div>
        </details>
      </div>
    </form>
  </div>
  <div class="modal-footer">
    <button type="button" ng-click="interactionWithNotify(INTERACTION.reset, this)" class="btn pull-left" tabindex="{{ show && 5 || ''}}" ng-disabled="contactForm.$invalid">
      <i class="icon-warning-sign warning-colored"></i>
      {{ 'RESET' | translate }}
    </button>
    <button type="button" ng-click="interactionWithNotify(INTERACTION.retry, this)" class="btn btn-primary" tabindex="{{ show && 3 || ''}}" ng-disabled="contactForm.$invalid">{{ 'RETRY' | translate }}</button>
  </div>
</div>

<div ng-controller="WelcomeCtrl" ng-show="show" modal="show" class="modal">
  <div class="modal-body" id="welcome">
    <div class="logo">
      <div><img src="img/logo.png" alt="{{ 'LANTERN' | translate }}"></div>
      <div class="beta">{{ 'BETA' | translate }}</div><!-- XXX remove this when we graduate from beta -->
    </div>
    <div class="tagLine">{{ 'TAG_LINE' | translate }}</div>
    <!-- not connected to internet -->
    <div class="internetRequired fadeInOut" ng-hide="model.connectivity.internet">
      {{ 'INTERNET_REQUIRED' | translate }}
    </div>
    <!-- connected to internet -->
    <div ng-show="model.connectivity.internet">
      <!-- don't yet know our public IP -->
      <div ng-hide="model.connectivity.ip">
        <img src="img/spinner_black.gif">
      </div>
      <!-- know our public IP -->
      <div ng-show="model.connectivity.ip">
        <div ng-show="inCensoringCountry">
          <button type="button" class="btn btn-large btn-get-inverse enter-get-mode" ng-click="interaction(MODE.get)"
            focus-on="show">{{ 'GET_ACCESS' | translate }}</button>
        </div>
        <div ng-hide="inCensoringCountry">
          <button type="button" ng-hide="inCensoringCountry" ng-click="interaction(MODE.give)"
            class="btn btn-large btn-give-inverse enter-give-mode" focus-on="show" tabindex="{{show && 1 || ''}}">
            <i ng-show="inCensoringCountry" class="icon-warning-sign"></i>
            {{ 'GIVE_ACCESS' | translate }}
          </button>
          <div class="orIfYouNeed">
            {{ 'OR_IF_YOU_NEED' | translate }}
            <a href="#" class="get-colored always-underlined enter-get-mode" ng-click="interaction(MODE.get)" tabindex="{{show && 2 || ''}}">{{ 'GET_ACCESS' | translate }}</a>
          </div>
        </div>
      </div>
    </div>
  </div>
</div>

<div ng-controller="SponsorToContinueCtrl" ng-show="show" modal="show" class="modal">
  <div class="modal-header">
    <h3>{{ 'SPONSOR_TO_CONTINUE_TITLE' | translate }}</h3>
  </div>
  <div class="modal-body" id="sponsorToContinue">
    {{ 'SPONSOR_TO_CONTINUE_PROMPT' | translate }}
    <a ng-click="openExternal(EXTERNAL_URL.cloudServers)" class="more-info">
      {{ 'MORE_INFO' | translate }}<sup><i class="icon-external-link"></i></sup></a>
  </div>
  <div class="modal-footer">
    <span class="icon-external-link-wrapper">
      <button class="btn btn-primary" ng-click="openExternal(EXTERNAL_URL.rally)" focus-on="show">
        {{ 'SPONSOR' | translate }}
      </button><sup><i class="icon-external-link"></i></sup>
    </span>
  </div>
</div>

<div ng-controller="AuthorizeCtrl" ng-show="show" modal="show" class="modal">
  <div class="modal-header">
    <h3>{{ 'AUTHORIZE_TITLE' | translate }}</h3>
  </div>
  <div class="modal-body" id="authorize">
    <div>
      {{ 'AUTHORIZE_PROMPT' | translate }}
      <a ng-click="helpExpanded = !helpExpanded" class="more-info">{{ 'MORE_INFO' | translate }}</a>
    </div>
    <div class="prompt-extra" ng-show="helpExpanded">
      <p ng-bind-html="'AUTHORIZE_EXTRA' | translate"></p>
      <p ng-bind-html="'EMAIL_USE' | translate"></p>
      <p ng-bind-html="'DIRECT_FROM_GOOGLE' | translate"></p>
    </div>
    <p class="small gray indented" style="padding-top:10px;">{{ 'INVITE_EMAIL' | translate }}</p><!-- XXX remove this when we go to open beta -->
  </div>
  <div class="modal-footer">
    <div class="modal-status" ng-show="showSpinner">
      <img src="img/spinner.gif" class="sz16x16">
    </div>
    <a class="btn btn-primary sign-in" href="{{ model.connectivity.gtalkOauthUrl }}"
       target="{{ model.mock && '_blank' || ''}}" focus-on="show" ng-click="signInClicked()">
      {{ 'SIGN_IN' | translate }}
    </a>
  </div>
</div>

<div ng-show="model.modal == MODAL.connecting" modal="show" class="modal">
  <div class="modal-header">
    <h3>{{ 'CONNECTING_TITLE' | translate }}</h3>
  </div>
  <div class="modal-body" id="connecting">
    <!-- XXX progress bar would be nice here -->
    <span ng-bind-html="model.connectivity.connectingStatus"></span>
  </div>
  <div class="modal-footer">
  </div>
</div>

<div ng-controller="ConfirmResetCtrl" ng-show="show" modal="show" class="modal">
  <div class="modal-header">
    <h3>{{ 'CONFIRM_RESET_TITLE' | translate }}</h3>
  </div>
  <div class="modal-body" id="confirmReset">
    <div>{{ 'CONFIRM_RESET_PROMPT' | translate }}</div>
  </div>
  <div class="modal-footer">
    <button type="button" class="btn" focus-on="show" ng-click="interaction(INTERACTION.cancel)">{{ 'CANCEL' | translate }}</button>
    <button type="button" class="btn btn-danger" ng-click="interaction(INTERACTION.reset)">{{ 'RESET' | translate }}</button>
  </div>
</div>

<div ng-controller="GiveModeForbiddenCtrl" ng-show="show" modal="show" class="modal">
  <div class="modal-header">
    <h3>{{ 'GIVE_MODE_FORBIDDEN_TITLE' | translate }}</h3>
  </div>
  <div class="modal-body" id="giveModeForbidden">
    <div>{{ 'GIVE_MODE_FORBIDDEN_PROMPT' | translate }}</div>
  </div>
  <div class="modal-footer">
    <button type="button" class="btn" ng-hide="model.setupComplete" ng-click="interaction(INTERACTION.cancel)">{{ 'BACK' | translate }}</button>
    <button type="button" class="btn btn-primary btn-get-mode" focus-on="show" ng-click="interaction(INTERACTION.continue)">{{ 'CONTINUE_IN_GET_MODE' | translate }}</button>
  </div>
</div>

<div ng-controller="NotInvitedCtrl" ng-show="show" modal="show" class="modal">
  <div class="modal-header">
    <h3>{{ 'NOT_INVITED_TITLE' | translate }}</h3>
  </div>
  <div class="modal-body" id="notInvited">
    <div>{{ 'NOT_INVITED_PROMPT' | translate }}</div>
  </div>
  <div class="modal-footer">
    <button type="button" class="btn btn-primary" focus-on="show" ng-click="interaction(INTERACTION.retry)">{{ 'TRY_ANOTHER_USER' | translate }}</button>
  </div>
</div>

<div ng-controller="ProxiedSitesCtrl" ng-show="show" modal="show" class="modal">
  <div class="modal-header">
    <h3>
      <i class="lsf-icon lsf-web"></i>
      {{ 'PROXIED_SITES_TITLE' | translate }}
    </h3>
  </div>
  <div class="modal-body" id="proxiedSites">

    <div class="warning" ng-show="model.settings.proxyAllSites">
      <div style="margin-bottom: 8px">
        <i class="icon icon-warning-sign"></i>
        <span ng-bind-html="'PROXYING_ALL_WARNING' | translate"></span>
      </div>
      <div class="small" ng-bind-html="'PROXYING_ALL_WARNING_EXPLANATION' | translate"></div>
      <div style="margin-top: 14px">
        <a class="btn btn-warning btn-small" ng-click="changeSetting(SETTING.proxyAllSites, false)">
          {{ 'DISABLE_PROXY_ALL' | translate }}
        </a>
      </div>
    </div>

    <div ng-hide="model.settings.proxyAllSites">
      <p>{{ 'CONFIGURE_PROXIED_SITES' | translate }}</p>
      <div>
        <div id="proxiedSitesLabelAndSearchContainer">
          <div class="smaller proxiedSitesTip">{{ 'ENTER_PROXIED_SITES_TIP' | translate }}</div>
          <input type="search" ng-model="searchText" results="0" id="proxiedSitesSearch"
              ng-class="{empty: !searchText}"
              placeholder="{{ 'SEARCH' | translate }}">
        </div>
        <form name="proxiedSitesForm">
          <textarea ng-model="input" name="input" placeholder="example.com" required
            ng-disabled="updating"
            ng-hide="!!searchText" ng-readonly="!!searchText" focus-on="show"
            ui-validate="'validate($value)'" id="proxiedSitesInput"
            dir="ltr" tabindex="{{ show && 1 || '' }}"></textarea>
          <textarea ng-model="inputFiltered" placeholder="{{ 'NO_MATCHING_SITES' | translate }} &quot;{{searchText}}&quot;"
            ng-show="!!searchText" readonly dir="ltr"></textarea>
        </form>
      </div>
      <p class="smaller">
        <strong>{{'TIP'|translate}}</strong> {{ 'PROXIED_SITES_WIKI_TIP' | translate }}
        <a ng-click="openExternal(EXTERNAL_URL.proxiedSitesWiki)">
          {{ 'PROXIED_SITES_WIKI_LINK_TEXT' | translate }}<sup><i class="icon-external-link"></i></sup></a>
        {{ 'PROXIED_SITES_WIKI_TIP_CONTINUED' | translate }}
      </p>
      <div class="error" ui-toggle="errorLabelKey">
        {{ errorLabelKey && (errorLabelKey | translate) || '' }}
        <pre class="errorCause" ng-show="!!errorCause">{{ errorCause }}</pre>
      </div>
    </div>
  </div>
  <div class="modal-footer">
    <button type="button" class="btn" ng-disabled="!hasUpdate || updating" ng-click="handleReset()" tabindex="{{ show && 3 || '' }">{{ 'RESET' | translate }}</button>
    <button id="continueFromProxiedSites" 
            type="button" class="btn btn-primary" tabindex="{{ show && 2 || '' }}"
            ng-disabled="updating || proxiedSitesForm.$invalid"
            ng-click="handleContinue()">{{ updating && 'UPDATING' || (hasUpdate && 'UPDATE') || (model.setupComplete && 'CLOSE' || 'CONTINUE') | translate }}</button>
  </div>
</div>

<div ng-controller="LanternFriendsCtrl" ng-show="show" modal="show" class="modal">
  <div class="modal-header">
    <h3>
      <i class="lsf-icon lsf-friends"></i>
      {{ 'LANTERN_FRIENDS' | translate }}
    </h3>
  </div>
  <div class="modal-body" id="lanternFriends">
    <div>
      <p class="small" ng-bind-html="'LANTERN_FRIENDS_EXP_INTRO' | i18n"></p>
      <p class="small error-colored">
        <i class="icon-warning-sign warning-colored"></i>
        {{ 'SUGGESTED_FRIEND_WARNING' | translate }}
      </p>
    </div>

    <div class="addFriendsControls">
      <div id="fetchingFriends" class="centered muted" ng-show="model.friends == null">
        <div>{{ 'LOADING_FRIENDS' | translate }}</div><br><br>
        <img src="img/spinner.gif">
      </div>

      <div ng-show="model.friends != null && (nfriends || nfriendSuggestions)">
        <div ng-class="{hasSearchText: !!searchText}">
          <div id="friendCounts" ng-hide="searchActive || searchText">
<<<<<<< HEAD
              <div id="currentFriendsHeading" ng-show="nfriends">{{ 'NFRIENDS' | translate:'{value:nfriends }' }}</div>
            <div ng-show="nfriendSuggestions" id="suggestedFriendsHeading">
                {{ 'NSUGGESTED' | translate:'{value:nfriendSuggestions }' }}
              <a id="toggleSuggestions" ng-click="toggleSuggestions()">
                {{showSuggestions && 'HIDE' || 'SHOW' | translate}}
=======
              <div id="currentFriendsHeading" ng-show="nfriends" translate="{{  (nfriends == 1) ? 'NFRIENDS_1' : 'NFRIENDS_OTHER'}}" translate-values="{ value: nfriends }"></div>
              <div ng-show="nfriendSuggestions" id="suggestedFriendsHeading" translate="{{ (nfriendSuggestions == 1) ? 'NSUGGESTED_1' : 'NSUGGESTED_OTHER'" translate-values="{value: nfriendSuggestions}">
              <a id="toggleSuggestions" ng-click="toggleSuggestions()">
                {{showSuggestions && 'HIDE' || 'SHOW' | translate }}
>>>>>>> 3a3278c5
              </a>
            </div>
          </div>

          <input type="search" ng-model="searchText" results="0" placeholder="{{ 'SEARCH' | translate }}"
            ng-mouseenter="searchActive=true" ng-focus="searchActive=true; searchFocused=true"
            ng-mouseleave="searchActive=searchFocused || !!searchText" ng-blur="searchActive=!!searchText; searchFocused=false"
            id="friendsListSearch" class="glass {{searchText && 'non' || ''}}empty">

          <ul id="friendlist">
            <li ng-show="searchText && displayedSuggestions.length == 0 && displayedFriends.length == 0" class="no-friends-matching">
              <div class="gray">{{'NO_FRIENDS_MATCHING' | translate}} "{{searchText}}"</div>
            </li>
            <li ng-repeat="suggestion in displayedSuggestions" class="entry suggested">
              <div ng-mouseenter="state.showAddRmIdx = $index">
                <a class="reject" ng-click="reject(suggestion.email)">×</a>
                <span class="vcard">
                  <span class="fn">{{ suggestion.name }}</span>
                  <span class="email">{{ suggestion.email }}</span>
                </span>
                <div ng-class="{'btn-group': true, transparent: state.showAddRmIdx != $index}">
                  <button ng-click="add(suggestion.email)"
                          class="btn btn-mini btn-success {{!model.remainingFriendingQuota && !suggestion.freeToFriend && 'disabled' || ''}}"
                          tooltip-placement="bottom"
                          tooltip-html-unsafe="{{(suggestion.freeToFriend && ('FREE_TO_FRIEND' | translate)) || (model.remainingFriendingQuota && ('NOT_FREE_TO_FRIEND' | translate)) || ('REACHED_AND_NOT_FREE_TO_FRIEND' | translate)}}">{{'ADD' | translate}}</button>
                  <button ng-click="reject(suggestion.email)" class="btn btn-mini" ng-disabled="pendingFriendUpdate">{{'DISMISS' | translate}}</button>
                </div>
              </div>
              <div class="reason">
                <div ng-switch="suggestion.reason">
                  <span ng-switch-when="runningLantern">{{'SUGGESTED_BECAUSE_RUNNING' | translate}}</span>
                  <span ng-switch-when="friendedYou">{{'SUGGESTED_BECAUSE_FRIENDED_YOU' | translate}}</span>
                </div>
              </div>
            </li>
            <li ng-repeat="friend in displayedFriends" class="entry status-{{ friend.status }} coloredByConnectedStatus {{friend.connectedStatus}}">
              <div>
                <button class="btn btn-link reject" ng-disabled="pendingFriendUpdate" ng-click="reject(friend.email)">×</button>
                <span class="vcard">
                  <span class="fn">{{ friend.name }}</span>
                  <span class="email">{{ friend.email }}</span>
                </span>
              </div>
              <div class="friendConnectedStatus">
                <div ng-switch="friend.connectedStatus">
                  <span ng-switch-when="transferringNow">{{friend.bpsUpDnSum | prettyBps}} {{'TRANSFERRING_NOW'|translate}}</span>
                  <span ng-switch-when="connected">{{'CONNECTED'|translate}}</span>
                  <span ng-switch-when="lastConnected">{{'LAST_CONNECTED'|translate}} {{friend.lastConnected|date:'short'}}</span>
                  <span ng-switch-when="notYetConnected">{{'NOT_YET_CONNECTED'|translate}}</span>
                  <span ng-switch-default>{{'UNKNOWN_CONNECTED_STATUS'|translate}}</span><!-- should not get here -->
                </div>
              </div>
            </li>
          </ul>
        </div>

      </div>

      <div ng-show="model.friends != null">
        <input type="hidden" id="addFriendInput" name="addFriendInput"
          select2-focus-on="show" select2-focus-on-broadcast="focusAddFriendsInput"
          placeholder="{{ 'ADD_FRIENDS_PROMPT' | translate }}"
          ng-disabled="pendingFriendUpdate || (model.remainingFriendingQuota == 0 && nFreeToFriend == 0)"
          ng-model="added" ui-select2="select2opts">
          <!-- XXX https://github.com/angular-ui/ui-select2/issues/59 -->
      </div>

      <div class="error error-colored pagination-centered" ng-show="errorLabelKey" style="margin-top:30px">
        {{ errorLabelKey && (errorLabelKey | translate) || '' }}
      </div>
    </div>
  </div>
  <div class="modal-footer">
    <div class="modal-status" ng-show="model.remainingFriendingQuota >= 0">
      <div ng-show="pendingFriendUpdate">
        <img src="img/spinner.gif" class="sz16x16">
      </div>
      <div ng-hide="pendingFriendUpdate">
        <div ng-show="model.remainingFriendingQuota > 0">
            {{ (model.remainingFriendingQuota == 1) ? 'CAN_ADD_N_MORE_FRIENDS_1' : 'CAN_ADD_N_MORE_FRIENDS_OTHER'| translate: '{value: model.remainingFriendingQuota }' }}
        </div>
        <div ng-show="model.remainingFriendingQuota == 0">
          <div class="bold grayDark">{{'CAN_ADD_NO_MORE_FRIENDS'|translate}}</div>
          <div class="smaller gray">{{'CAN_STILL_ADD_BACK'|translate}}</div>
        </div>
      </div>
    </div>
    <button id="continueFromFriends" class="btn btn-primary"
      ng-click="interaction(INTERACTION.continue)">{{ model.setupComplete && 'CLOSE' || 'CONTINUE' | translate }}</button>
  </div>
</div>

<div ng-controller="FinishedCtrl" ng-show="show" modal="show" class="modal">
  <div class="modal-header">
    <h3>{{ 'FINISHED_TITLE' | translate }}</h3>
  </div>
  <div class="modal-body" id="finished">
    <p>{{ inGiveMode && 'FINISHED_PROMPT_GIVE' || 'FINISHED_PROMPT_GET' | i18n }}</p>
  </div>
  <div class="modal-footer">
    <div class="modal-status smallest">
      <label class="checkbox smallest">
        <input type="checkbox" ng-model="autoReport"
               ng-change="changeSetting(SETTING.autoReport, autoReport)">
          {{ 'AUTOREPORT_PROMPT' | translate }}<a style="margin-{{rtl && 'right' || 'left'}}: 9px" ng-click="openExternal(EXTERNAL_URL.autoReportPrivacy)">{{ 'MORE_INFO' | translate }}<sup><i class="icon-external-link"></i></sup>
        </a>
      </label>
      <div class="smallest indented warning-colored" style="margin-top: 5px; min-height: 15px;" ng-show="!autoReport">
        <i class="icon-exclamation-sign"></i>
        {{ 'NO_AUTOREPORT_WARNING' | translate }}
      </div>
    </div>
    <button id="finishSetup"
            type="button" class="btn btn-primary btn-{{ model.settings.mode }}-mode"
            focus-on="show"
            ng-click="finish()">{{ 'FINISH' | translate }}</button>
  </div>
</div>

<!-- XXX DRY - settings load failure modal, unexpected state modal -->
<div ng-controller="ContactCtrl" ng-show="show" modal="show" class="modal">
  <div class="modal-header">
    <h3>{{ 'CONTACT_TITLE' | translate }}</h3>
  </div>
  <div class="modal-body" id="contact">
    <div class="smaller" compile-unsafe="'CONTACT_PRELUDE' | i18n"></div>
    <form name="contactForm">
      <textarea class="report" name="contactMsg" ng-model="message" tabindex="{{ show && 1 || '' }}"
        focus-on="show" placeholder="{{'MESSAGE_PLACEHOLDER'| translate}}"
        ng-maxlength="500000" required></textarea><!-- XXX https://github.com/angular/angular.js/issues/1405 -->
      <div class="text-error pagination-centered" ng-show="contactForm.contactMsg.$error.maxlength">
          {{ 'ERROR_TOO_LONG' | translate:'{value : (contactForm.contactMsg.$viewValue.length - CONTACT_FORM_MAXLEN) }' }}&nbsp;
      </div>
      <details class="diagnosticInfo">
        <summary>{{'DIAGNOSTIC_INFO'|translate}}</summary>
        <textarea class="diagnosticInfo" name="diagnosticInfo" ng-model="diagnosticInfo"
          ng-maxlength="500000"></textarea><!-- XXX https://github.com/angular/angular.js/issues/1405 -->
        <div class="text-error pagination-centered" ng-show="contactForm.diagnosticInfo.$error.maxlength">
            {{ 'ERROR_TOO_LONG' | translate: '{value: (contactForm.diagnosticInfo.$viewValue.length - CONTACT_FORM_MAXLEN) }' }}&nbsp;
        </div>
      </details>
    </form>
  </div>
  <div class="modal-footer">
    <button type="button" class="btn" tabindex="{{ show && 3 || '' }}"
            ng-click="interactionWithNotify(INTERACTION.cancel, true)">{{ 'CANCEL' | translate }}</button>
    <button type="button" class="btn btn-primary" tabindex="{{ show && 2 || '' }}"
            ng-disabled="contactForm.$invalid"
            ng-click="interactionWithNotify(INTERACTION.continue, this)">{{ 'SEND' | translate }}</button>
  </div>
</div>

<div ng-controller="AboutCtrl" ng-show="show" modal="show" class="modal">
  <div class="modal-header about">
    <div>{{ 'LANTERN' | translate }} {{ 'VERSION' | translate }} {{ model.version.installed | version:true:true }}</div>
    <div ng-show="model.dev" class="smaller">Development version. lantern-ui v{{ lanternUiVersion }}.</div>
    <div class="smaller">
      <a ng-click="openExternal(EXTERNAL_URL.homepage)">{{ 'HOMEPAGE' | translate }}<sup><i class="icon-external-link"></i></sup></a> ·
      <a ng-click="openExternal(valByLang(EXTERNAL_URL.userForums))">{{ 'FORUMS' | translate }}<sup><i class="icon-external-link"></i></sup></a> ·
      <a ng-click="openExternal(EXTERNAL_URL.docs)">{{ 'DOCS' | translate }}<sup><i class="icon-external-link"></i></sup></a> ·
      <a ng-click="openExternal(EXTERNAL_URL.developers)">{{ 'DEVELOPERS' | translate }}<sup><i class="icon-external-link"></i></sup></a>
    </div>
  </div>
  <div class="modal-body" id="about" dir="ltr"><!-- XXX -->
    <div>
      <strong>{{ 'BETA' | translate }}</strong>
      <textarea readonly rows="4">{{ 'BETA_STATEMENT' | translate }}</textarea><!-- XXX remove this when we graduate from beta -->
      <p class="contributing-prompt">
        {{ 'VIEW_THE' | translate }}
        <a ng-click="openExternal(EXTERNAL_URL.getInvolved)">{{ 'GET_INVOLVED' | translate }}<sup><i class="icon-external-link"></i></sup></a>
        {{ 'GET_INVOLVED_CONTINUED' | translate }}
      </p>
    </div>
    <div>
      <strong>{{ 'PRIVACY' | translate }}</strong>
      <textarea readonly rows="3">{{ 'PRIVACY_STATEMENT' | translate }}</textarea>
    </div>
    <div>
      <strong>{{ 'LICENSE' | translate }}</strong>
      <textarea readonly rows="3">{{ 'LICENSE_STATEMENT' | translate }}</textarea>
    </div>
  </div>
  <div class="modal-footer">
    <button type="button" class="btn btn-primary" focus-on="show" ng-click="interaction(INTERACTION.close)">{{ 'CLOSE' | translate }}</button>
  </div>
</div>

<div ng-controller="UpdateAvailableCtrl" ng-show="show" modal="show" class="modal">
  <div class="modal-header">
    <h3>{{ 'UPDATE_AVAILABLE_TITLE' | translate }}</h3>
  </div>
  <div class="modal-body" id="updateAvailable">
    <p>{{ 'UPDATE_AVAILABLE_PROMPT' | translate }}</p>
    <details open id="latestDetails">
      <summary><span class="capitalize">{{ 'VERSION' | upper | translate }}</span> {{ model.version.latest | version:true }}</summary>
      <dl class="dl-horizontal">
        <dt>{{ 'RELEASED' | translate }}</dt>
        <!-- XXX include correct locale script from http://code.angularjs.org/1.0.8/i18n/ 
                 to properly localize this date string -->
        <dd><time>{{ model.version.latest.releaseDate | date:'longDate' }}</time>&nbsp;</dd>
        <dt ng-show="model.version.latest.infoUrl">{{ 'MORE_INFO' | translate }}</dt>
        <dd ng-show="model.version.latest.infoUrl" dir="ltr"><a title="{{model.version.latest.infoUrl}}" ng-click="openExternal(model.version.latest.infoUrl)">{{ model.version.latest.infoUrl }}</a></dd>
      </dl>
    </details>
    <p class="smaller indented">{{ 'UPDATE_AVAILABLE_PROMPT_RUNNING' | translate }}
      {{ 'VERSION' | translate }} {{ model.version.installed | version:true }},
      <!-- XXX include correct locale script from http://code.angularjs.org/1.0.8/i18n/ 
               to properly localize this date string -->
      {{ 'RELEASED' | translate }} <time>{{ model.version.installed.releaseDate | date:'longDate' }}.</time></p><!-- XXX i18n -->
    <br>
    <p class="indented bold">{{ 'UPDATE_PROMPT' | translate }}</p>
  </div>
  <div class="modal-footer">
    <button type="button" class="btn" ng-click="interaction(INTERACTION.close)"
            tabindex="{{ show && 2 || '' }}">
      {{ 'CLOSE' | translate }}
    </button>
    <button type="button" class="btn btn-primary" ng-click="openExternal(model.version.latest.installerUrl)"
       focus-on="show" tabindex="{{ show && 1 || '' }}">
      {{ 'DOWNLOAD' | translate }}
    </button>
  </div>
</div>

<div ng-controller="SponsorCtrl" ng-show="show" modal="show" class="modal">
  <div class="modal-header">
    <h3>{{ 'SPONSOR_CLOUD_PROXY' | translate }}</h3>
  </div>
  <div class="modal-body" id="sponsor">
    <p>
      {{ inGetMode && 'SPONSOR_PROMPT_GET' || 'SPONSOR_PROMPT_GIVE' | translate }}
      <a ng-click="openExternal(EXTERNAL_URL.cloudServers)" class="more-info">
        {{ 'MORE_INFO' | translate }}<sup><i class="icon-external-link"></i></sup></a>
    </p>
    <p class="actions">
      <span class="icon-external-link-wrapper">
        <button class="btn btn-primary" ng-click="openExternal(EXTERNAL_URL.rally)" focus-on="show">
          {{ 'SPONSOR_CLOUD_PROXY' | translate }}
        </button><sup><i class="icon-external-link"></i></sup>
      </span>
      <small>
        {{ 'OR' | translate }}
        <a class="always-underlined" ng-click="openExternal(EXTERNAL_URL.getInvolved)">
          {{ 'VIEW_WAYS_TO_GET_INVOLVED' | translate }}<sup><i class="icon-external-link"></i></sup></a>
      </small>
    </p>
  </div>
  <div class="modal-footer">
    <button class="btn" ng-click="interaction(INTERACTION.close)">{{ 'CLOSE' | translate }}</button>
  </div>
</div>

<div ng-controller="SettingsCtrl" ng-show="show" class="modal">
  <div class="modal-header">
    <h3>
      <i class="lsf-icon lsf-gear"></i>
      {{ 'SETTINGS' | translate }}
    </h3>
  </div>
  <div class="modal-body" id="settings">
    <dl class="dl-horizontal">
      <dt>{{ 'APP' | translate }}</dt>
      <dd id="app-settings">
        <label class="checkbox">
          <input type="checkbox" ng-model="runAtSystemStart" focus-on="show"
                 ng-click="changeSetting(SETTING.runAtSystemStart, runAtSystemStart)">
          {{ 'AUTO_START' | translate }}
        </label>

        <div>
          <label class="checkbox">
            <input type="checkbox" ng-model="autoReport"
                   ng-click="changeSetting(SETTING.autoReport, autoReport)">
            {{ 'AUTOREPORT_PROMPT' | translate }}
            <a ng-click="openExternal(EXTERNAL_URL.autoReportPrivacy)" class="more-info">
              {{ 'MORE_INFO' | translate }}<sup><i class="icon-external-link"></i></sup>
            </a>
          </label>
        </div>

        <div id="autoreport-warning" ng-show="!model.settings.autoReport">
          <i class="icon-exclamation-sign"></i>
          {{ 'NO_AUTOREPORT_WARNING' | translate }}
        </div>
      </dd>

      <dt ng-hide="inCensoringCountry">{{ 'MODE' | translate }}</dt>
      <dd ng-hide="inCensoringCountry">
        <div class="btn-group">
          <button type="button" class="btn btn-mini btn-give"
                  ng-class="{active: inGiveMode}"
                  ng-disabled="inGiveMode"
                  ng-click="interaction(MODE.give)">
                  <i ng-show="inCensoringCountry" class="icon-warning-sign"></i>
                  {{ 'GIVE_ACCESS' | translate }}
          </button>
          <button type="button" class="btn btn-mini btn-get"
                  ng-class="{active: inGetMode}"
                  ng-disabled="inGetMode"
                  ng-click="interaction(MODE.get)">
                  {{ 'GET_ACCESS' | translate }}
          </button>
        </div>
      </dd>

      <dt ng-show="!inGiveMode">{{ 'PROXY' | translate }}</dt>
      <dd ng-show="!inGiveMode" id="proxy-settings">
        <button type="button" class="btn btn-mini"
                ng-click="interaction(INTERACTION.proxiedSites)">
          <i ui-if="model.settings.proxyAllSites" class="icon-warning-sign warning-colored"></i>
          {{ 'MANAGE_PROXIED_SITES' | translate }}
        </button>
        <br>
        <div class="details" ng-init="isExpanded = model.settings.proxyAllSites || model.settings.systemProxy == false">
          <div class="summary" ng-class="{expanded: isExpanded}" ng-click="isExpanded=!isExpanded">{{ 'ADVANCED' | translate }}</div>
          <div class="collapsible advanced" ng-show="isExpanded">
            <div>
              <label class="checkbox inline proxyAllSitesLabel">
                <input type="checkbox" ng-model="proxyAllSites"
                       ng-click="changeSetting(SETTING.proxyAllSites, proxyAllSites)">
                  {{'PROXY_ALL_TRAFFIC' | translate }}
              </label>
            </div>
            <div>
              <label class="checkbox inline">
                <input type="checkbox" ng-model="systemProxy"
                       ng-click="changeSetting(SETTING.systemProxy, systemProxy)">
                {{ 'SET_AS_SYSTEM_PROXY' | translate }}
              </label>
              <div id="manualProxyInfo">
                <i class="icon-info-sign"></i>
                {{ 'PAC_FILE_LOC' | translate }}
                <div class="pacUrl">
                  {{ model.connectivity.pacUrl }}
                </div>
              </div>
            </div>
          </div>
        </div>
        <dt>{{ 'LOCAL_LANTERNS' | translate }}</dt>
        <dd id="local-lanterns-list">
        <a ng-click="openExternal(EXTERNAL_URL.autoReportPrivacy)" class="local-lantern-link">
            192.168.1.118:15837/_aFV10KD3y26qQ-4u4f_bQ/index.html<sup><i class="icon-external-link"></i></sup>
        </a>
        </dd>
      </dd>
    </dl>
  </div>
  <div class="modal-footer">
    <button type="button" ng-click="interaction(INTERACTION.reset)" tabindex="-1"
            class="btn btn-mini pull-left">
      <i class="icon-warning-sign warning-colored"></i>
      {{ 'RESET_ELLIPSIS' | translate }}
    </button>
    <button type="button" id="settings-close" class="btn btn-primary" ng-click="interaction(INTERACTION.close)">{{ 'CLOSE' | translate }}</button>
  </div>
</div>

<div ng-controller="ScenariosCtrl" ng-show="model.modal == MODAL.scenarios" modal="show" class="modal">
  <div class="modal-header centered">
    <h3>Developer</h3>
  </div>
  <div class="modal-body" id="scenarios">
    <p class="centered text-error">{{ model.mock.scenarios.prompt }}</p>
    <label>Applied scenarios:</label>
    <select ui-select2 multiple ng-model="appliedScenarios"
            placeholder="Choose applied scenarios" required style="width: 530px">
      <optgroup ng-repeat="(group, scenarios) in model.mock.scenarios.all" label="{{ group }}">
        <option ng-repeat="(key, scen) in scenarios" value="{{ group }}.{{ key }}">{{ scen.desc }}</option>
      </optgroup>
    </select>
  </div>
  <div class="modal-footer">
    <button type="button" class="btn" ng-click="interaction(INTERACTION.cancel)">Cancel</button>
    <button type="button" class="btn btn-primary" ng-click="submit()"
      disabled>Continue</button><!-- XXX have to fix on backend -->
  </div>
</div><|MERGE_RESOLUTION|>--- conflicted
+++ resolved
@@ -315,18 +315,10 @@
       <div ng-show="model.friends != null && (nfriends || nfriendSuggestions)">
         <div ng-class="{hasSearchText: !!searchText}">
           <div id="friendCounts" ng-hide="searchActive || searchText">
-<<<<<<< HEAD
-              <div id="currentFriendsHeading" ng-show="nfriends">{{ 'NFRIENDS' | translate:'{value:nfriends }' }}</div>
-            <div ng-show="nfriendSuggestions" id="suggestedFriendsHeading">
-                {{ 'NSUGGESTED' | translate:'{value:nfriendSuggestions }' }}
-              <a id="toggleSuggestions" ng-click="toggleSuggestions()">
-                {{showSuggestions && 'HIDE' || 'SHOW' | translate}}
-=======
               <div id="currentFriendsHeading" ng-show="nfriends" translate="{{  (nfriends == 1) ? 'NFRIENDS_1' : 'NFRIENDS_OTHER'}}" translate-values="{ value: nfriends }"></div>
               <div ng-show="nfriendSuggestions" id="suggestedFriendsHeading" translate="{{ (nfriendSuggestions == 1) ? 'NSUGGESTED_1' : 'NSUGGESTED_OTHER'" translate-values="{value: nfriendSuggestions}">
               <a id="toggleSuggestions" ng-click="toggleSuggestions()">
                 {{showSuggestions && 'HIDE' || 'SHOW' | translate }}
->>>>>>> 3a3278c5
               </a>
             </div>
           </div>
@@ -666,10 +658,10 @@
             </div>
           </div>
         </div>
-        <dt>{{ 'LOCAL_LANTERNS' | translate }}</dt>
+        <dt ng-if="model.localLanterns.length > 0">{{ 'LOCAL_LANTERNS' | translate }}</dt>
         <dd id="local-lanterns-list">
-        <a ng-click="openExternal(EXTERNAL_URL.autoReportPrivacy)" class="local-lantern-link">
-            192.168.1.118:15837/_aFV10KD3y26qQ-4u4f_bQ/index.html<sup><i class="icon-external-link"></i></sup>
+        <a ng-repeat="n in model.localLanterns" ng-click="openExternal(n)" class="local-lantern-link">
+            {{n}}<sup><i class="icon-external-link"></i></sup>
         </a>
         </dd>
       </dd>
