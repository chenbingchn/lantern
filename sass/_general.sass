--- conflicted
+++ resolved
@@ -4,13 +4,9 @@
   height: 100%
 
 body
-<<<<<<< HEAD
   background: #000
   &.showVis
     background: image-url('bg.png')
-=======
-  background-color: #000
->>>>>>> b3ec808b
 
 small
   +small
@@ -54,7 +50,6 @@
 .bold
   +bold
 
-// supposedly fixed in http://blog.getbootstrap.com/2012/10/29/bootstrap-2-2-0-released/
 .tooltip
   +aboveModal
 
